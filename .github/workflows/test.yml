--- conflicted
+++ resolved
@@ -23,13 +23,6 @@
     - name: Install dependencies
       run: |
         python -m pip install --upgrade pip
-<<<<<<< HEAD
-=======
-        pip install tensorflow
-        pip install types-tabulate
-        pip install pytest
-        pip install pytest-cov
->>>>>>> 04670cad
         pip install coveralls
     
     - name: Install package
@@ -49,20 +42,11 @@
     
     - name: Test with pytest
       run: |
-<<<<<<< HEAD
-        pytest --cov=tensorflow_similarity pytest tests/
+        # Specify the source dir to avoid running coverage on /tmp/ test files.
+        pytest --cov=tensorflow_similarity tests/
     
     # - name: Upload coverage to Coveralls
     #   run: |
     #     coveralls --service=github
     #   env:
-    #     GITHUB_TOKEN: ${{ secrets.GITHUB_TOKEN }}
-=======
-        # Specify the source dir to avoid running coverage on /tmp/ test files.
-        pytest --cov=tensorflow_similarity tests/
-    
-    - name: Coveralls
-      run: coveralls --service=github
-      env:
-        GITHUB_TOKEN: ${{ secrets.GITHUB_TOKEN }}
->>>>>>> 04670cad
+    #     GITHUB_TOKEN: ${{ secrets.GITHUB_TOKEN }}