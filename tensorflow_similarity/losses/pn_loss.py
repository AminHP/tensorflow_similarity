--- conflicted
+++ resolved
@@ -41,11 +41,7 @@
     soft_margin: bool = False,
     margin: float = 1.0,
 ) -> Any:
-<<<<<<< HEAD
-    """Positive Negative loss computations
-=======
     """Positive Negative loss computations.
->>>>>>> c22e1e7a
 
     Based on the pn loss used in IVIS.
 
@@ -165,11 +161,7 @@
         name: str = "PNLoss",
         **kwargs
     ):
-<<<<<<< HEAD
-        """Initializes the PN Loss
-=======
         """Initializes the PN Loss.
->>>>>>> c22e1e7a
 
         Args:
             distance: Which distance function to use to compute
