# Copyright 2020 The TensorFlow Authors. All Rights Reserved.
#
# Licensed under the Apache License, Version 2.0 (the "License");
# you may not use this file except in compliance with the License.
# You may obtain a copy of the License at
#
#     http://www.apache.org/licenses/LICENSE-2.0
#
# Unless required by applicable law or agreed to in writing, software
# distributed under the License is distributed on an "AS IS" BASIS,
# WITHOUT WARRANTIES OR CONDITIONS OF ANY KIND, either express or implied.
# See the License for the specific language governing permissions and
# limitations under the License.
# ==============================================================================
<<<<<<< HEAD
"""SimCLR Loss
=======
"""SimCLR Loss.
>>>>>>> c22e1e7a
    A Simple Framework for Contrastive Learning of Visual Representations
    https://arxiv.org/abs/2002.05709
"""
from typing import Any, Callable, Dict, Optional

import tensorflow as tf

from tensorflow_similarity.types import FloatTensor

LARGE_NUM = 1e9


@tf.keras.utils.register_keras_serializable(package="Similarity")
class SimCLRLoss(tf.keras.losses.Loss):
<<<<<<< HEAD
    """SimCLR Loss
=======
    """SimCLR Loss.
>>>>>>> c22e1e7a
    [A Simple Framework for Contrastive Learning of Visual Representations](https://arxiv.org/abs/2002.05709)
    code adapted from [orignal github](https://github.com/google-research/simclr/tree/master/tf2)
    """

    def __init__(
        self,
        temperature: float = 0.05,
        margin: float = 0.001,
        reduction: Callable = tf.keras.losses.Reduction.AUTO,
        name: Optional[str] = None,
        **kwargs
    ):
        super().__init__(reduction=reduction, name=name, **kwargs)
        self.temperature = temperature
        self.margin = margin

    def call(self, za: FloatTensor, zb: FloatTensor) -> FloatTensor:
        """Compute the lost.

        Args:
            za: Embedding A
            zb: Embedding B

        Returns:
            loss
        """
        # compute the diagonal
        batch_size = tf.shape(za)[0]
        diag = tf.one_hot(tf.range(batch_size), batch_size)

        # We expect za and zb to be rank 2 tensors.
        za = tf.math.l2_normalize(za, axis=1)
        zb = tf.math.l2_normalize(zb, axis=1)

        # compute pairwise
        ab = tf.matmul(za, zb, transpose_b=True)
        aa = tf.matmul(za, za, transpose_b=True)

        # divide by temperature once to go faster
        ab = ab / self.temperature
        aa = aa / self.temperature

        # set the diagonal to a large negative number to ensure that z_i * z_i
        # is close to zero in the cross entropy.
        aa = aa - diag * LARGE_NUM

        distances = tf.concat((ab, aa), axis=1)
        labels = tf.one_hot(tf.range(batch_size), batch_size * 2)

        # 1D tensor
        per_example_loss = tf.nn.softmax_cross_entropy_with_logits(
            labels, distances
        )

        # 1D tensor
        loss: FloatTensor = per_example_loss * 0.5 + self.margin

        return loss

    def get_config(self) -> Dict[str, Any]:
        config = {
            "temperature": self.temperature,
            "margin": self.margin,
        }
        base_config = super().get_config()
        return {**base_config, **config}<|MERGE_RESOLUTION|>--- conflicted
+++ resolved
@@ -12,11 +12,7 @@
 # See the License for the specific language governing permissions and
 # limitations under the License.
 # ==============================================================================
-<<<<<<< HEAD
-"""SimCLR Loss
-=======
 """SimCLR Loss.
->>>>>>> c22e1e7a
     A Simple Framework for Contrastive Learning of Visual Representations
     https://arxiv.org/abs/2002.05709
 """
@@ -31,11 +27,7 @@
 
 @tf.keras.utils.register_keras_serializable(package="Similarity")
 class SimCLRLoss(tf.keras.losses.Loss):
-<<<<<<< HEAD
-    """SimCLR Loss
-=======
     """SimCLR Loss.
->>>>>>> c22e1e7a
     [A Simple Framework for Contrastive Learning of Visual Representations](https://arxiv.org/abs/2002.05709)
     code adapted from [orignal github](https://github.com/google-research/simclr/tree/master/tf2)
     """
