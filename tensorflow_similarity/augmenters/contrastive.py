# Copyright 2021 The TensorFlow Authors
#
# Licensed under the Apache License, Version 2.0 (the "License");
# you may not use this file except in compliance with the License.
# You may obtain a copy of the License at
#
#      http://www.apache.org/licenses/LICENSE-2.0
#
# Unless required by applicable law or agreed to in writing, software
# distributed under the License is distributed on an "AS IS" BASIS,
# WITHOUT WARRANTIES OR CONDITIONS OF ANY KIND, either express or implied.
# See the License for the specific language governing permissions and
# limitations under the License.

import os
from typing import Callable, List, Optional
<<<<<<< HEAD

import tensorflow as tf

from .augmenter import Augmenter
from tensorflow_similarity.types import Tensor
=======
>>>>>>> c22e1e7a

import tensorflow as tf

from tensorflow_similarity.augmenters import Augmenter
from tensorflow_similarity.types import Tensor

<<<<<<< HEAD
=======

>>>>>>> c22e1e7a
class ContrastiveAugmenter(Augmenter):
    def __init__(
        self, process: Callable, num_cpu: Optional[int] = os.cpu_count()
    ):
        self.process = process
        self.num_cpu = num_cpu

    def augment(
        self, x: Tensor, y: Tensor, num_views: int, is_warmup: bool
    ) -> List[Tensor]:
        with tf.device("/cpu:0"):
            inputs = tf.stack(x)

            views = []
            for _ in range(num_views):
                # multi-cor augementations
                view = tf.map_fn(
                    self.process, inputs, parallel_iterations=self.num_cpu
                )
                views.append(view)
            return views<|MERGE_RESOLUTION|>--- conflicted
+++ resolved
@@ -14,24 +14,13 @@
 
 import os
 from typing import Callable, List, Optional
-<<<<<<< HEAD
-
-import tensorflow as tf
-
-from .augmenter import Augmenter
-from tensorflow_similarity.types import Tensor
-=======
->>>>>>> c22e1e7a
 
 import tensorflow as tf
 
 from tensorflow_similarity.augmenters import Augmenter
 from tensorflow_similarity.types import Tensor
 
-<<<<<<< HEAD
-=======
 
->>>>>>> c22e1e7a
 class ContrastiveAugmenter(Augmenter):
     def __init__(
         self, process: Callable, num_cpu: Optional[int] = os.cpu_count()
